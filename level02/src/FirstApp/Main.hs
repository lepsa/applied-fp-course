--- conflicted
+++ resolved
@@ -49,12 +49,7 @@
   :: ContentType
   -> LBS.ByteString
   -> Response
-<<<<<<< HEAD
 resp400 = mkResponse status400
-=======
-resp400 =
-  error "resp400 not implemented"
->>>>>>> f6d44759
 
 -- These next few functions will take raw request information and construct one
 -- of our types.
